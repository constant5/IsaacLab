--- conflicted
+++ resolved
@@ -9,7 +9,7 @@
 import subprocess
 from collections import defaultdict
 from pathlib import Path
-from typing import Any
+from typing import Any, List
 
 from isaaclab_container_utils.statefile import Statefile
 
@@ -17,20 +17,17 @@
 class IsaacLabContainerInterface:
     """
     Interface for managing Isaac Lab containers.
-<<<<<<< HEAD
 
     Attributes:
-        context_dir (Path): The context directory for Docker operations, where the necessary YAML/.env/Dockerfiles files are located.
-        target (str): The targeted stage for the container. Defaults to "base".
-        statefile (Statefile): An instance of the Statefile class to manage state variables.
-        container_name (str): The name of the container.
-        image_name (str): The name of the image.
-        add_yamls (list): YAML files to be included in the Docker compose command.
-        add_env_files (list): Environment files to be included in the Docker compose command.
-        dot_vars (dict): Dictionary of environment variables loaded from .env files.
-        environ (dict): Dictionary of environment variables for subprocesses.
-=======
->>>>>>> 8a52d374
+        context_dir: The context directory for Docker operations, where the necessary YAML/.env/Dockerfiles files are located.
+        target: The targeted stage for the container. Defaults to "base".
+        statefile: An instance of the Statefile class to manage state variables.
+        container_name: The name of the container.
+        image_name: The name of the image.
+        add_yamls: YAML files to be included in the Docker compose command.
+        add_env_files: Environment files to be included in the Docker compose command.
+        dot_vars: Dictionary of environment variables loaded from .env files.
+        environ: Dictionary of environment variables for subprocesses.
     """
 
     def __init__(
@@ -40,24 +37,18 @@
         statefile: None | Statefile = None,
         yamls: list[str] | None = None,
         envs: list[str] | None = None,
+        dev_volumes: bool = True,
+        workstation_volumes: bool = True
     ):
         """
         Initialize the IsaacLabContainerInterface with the given parameters.
 
         Args:
-<<<<<<< HEAD
-            context_dir (Path): The context directory for Docker operations.
-            statefile (Statefile, optional): An instance of the Statefile class to manage state variables. If not provided, initializes a Statefile(path=self.context_dir/.container.yaml).
-            target (str, optional): The targeted stage for the container. Defaults to "base".
-            yamls (List[str], optional): A list of yamls to extend base.yaml. They will be extended in the order they are provided.
-            envs (List[str], optional): A list of envs to extend .env.base. They will be extended in the order they are provided.
-=======
             context_dir : The context directory for Docker operations.
             statefile : An instance of the Statefile class to manage state variables. If not provided, initializes a Statefile(path=self.context_dir/.container.yaml).
             profile : The profile name for the container. Defaults to "base".
             yamls : A list of yamls to extend docker-compose.yaml. They will be extended in the order they are provided.
             envs : A list of envs to extend .env.base. They will be extended in the order they are provided.
->>>>>>> 8a52d374
         """
         self.context_dir = context_dir
         if statefile is None:
@@ -74,6 +65,8 @@
         self.image_name = f"isaac-lab-{self.target}:latest"
         self.environ = os.environ
         self.environ.update({"TARGET": self.target})
+        self.dev_volumes = dev_volumes
+        self.workstation_volumes = workstation_volumes
         self.resolve_image_extension(yamls, envs)
         self.load_dot_vars()
 
@@ -82,21 +75,28 @@
         Resolve the image extension by setting up YAML files and environment files for the Docker compose command.
 
         Args:
-            yamls (List[str], optional): A list of yamls to extend base.yaml. They will be extended in the order they are provided.
-            envs (List[str], optional): A list of envs to extend .env.base. They will be extended in the order they are provided.
+            yamls: A list of yamls to extend base.yaml. They will be extended in the order they are provided.
+            envs: A list of envs to extend .env.base. They will be extended in the order they are provided.
         """
         stage_dep_dict = self.parse_dockerfile()
-        self.yamls = ["base.yaml"]
-        self.env_files = [".env.base"]
+        self.yamls = ["isaac-lab.yaml"]
+        self.env_files = []
+
+        if self.dev_volumes:
+            self.yamls += ["dev-volumes.yaml"]
+        if self.workstation_volumes:
+            self.yamls += ["workstation-volumes.yaml"]
+        # self.yamls = ["base.yaml"]
+        # self.env_files = [".env.base"]
         # Determine if there is a chain of stage dependencies
         # from this stage, otherwise it's referencing a different Dockerfile
         if self.target in stage_dep_dict.keys():
             for stage in stage_dep_dict[self.target]:
-                if stage != "base":
-                    if os.path.isfile(os.path.join(self.context_dir, f"{stage}.yaml")):
-                        self.yamls += [f"{stage}.yaml"]
-                    if os.path.isfile(os.path.join(self.context_dir, f".env.{stage}")):
-                        self.env_files += [f".env.{stage}"]
+                # if stage != "base":
+                if os.path.isfile(os.path.join(self.context_dir, f"{stage}.yaml")):
+                    self.yamls += [f"{stage}.yaml"]
+                if os.path.isfile(os.path.join(self.context_dir, f".env.{stage}")):
+                    self.env_files += [f".env.{stage}"]
 
         if yamls is not None:
             self.yamls += yamls
@@ -116,7 +116,7 @@
             with open(self.context_dir / self.env_files[i]) as f:
                 self.dot_vars.update(dict(line.strip().split("=", 1) for line in f if "=" in line))
 
-    def add_env_files(self) -> [str]:
+    def add_env_files(self) -> List[str]:
         """
         Put self.env_files into a state suitable for the docker compose CLI, with '--env-file' between
         every argument
@@ -128,7 +128,7 @@
 
         return [self.env_files[int(i / 2)] if i % 2 == 1 else "--env-file" for i in range(len(self.env_files) * 2)]
 
-    def add_yamls(self) -> [str]:
+    def add_yamls(self) -> List[str]:
         """
         Put self.yamls into a state suitable for the docker compose CLI, with '--file' between
         every argument
@@ -152,7 +152,7 @@
             ["docker", "container", "inspect", "-f", "{{.State.Status}}", self.container_name],
             capture_output=True,
             text=True,
-            check=True,
+            check=False,
         ).stdout.strip()
         return status == "running"
 
@@ -165,7 +165,7 @@
         Returns:
             bool: True if the image exists, False otherwise.
         """
-        result = subprocess.run(["docker", "image", "inspect", self.image_name], capture_output=True, text=True)
+        result = subprocess.run(["docker", "image", "inspect", self.image_name], capture_output=True, text=True, check=False)
         return result.returncode == 0
 
     def start(self):
@@ -178,12 +178,12 @@
             + self.add_yamls()
             + self.add_env_files()
             + ["up", "--detach", "--build", "--remove-orphans"],
-            check=True,
+            check=False,
             cwd=self.context_dir,
             env=self.environ,
         )
 
-    def build(self) -> None:
+    def build(self):
         """
         Build the Docker container using the Docker compose 'build' command.
         """
@@ -276,13 +276,13 @@
         else:
             raise RuntimeError(f"The container '{self.container_name}' is not running")
 
-    def config(self, output_yaml: Path | None = None) -> None:
+    def config(self, output_yaml: Path | None = None):
         """
         Generate a docker-compose.yaml from the passed yamls, .envs, and either print to the
         terminal or create a yaml at output_yaml
 
         Args:
-            output_yaml (Path, optional): The absolute path of the yaml file to write the output to, if any. Defaults
+            output_yaml: The absolute path of the yaml file to write the output to, if any. Defaults
             to None, and simply prints to the terminal
         """
         print("[INFO] Configuring the passed options into a yaml...")
@@ -302,7 +302,7 @@
         Parses a Dockerfile and returns a dictionary with each final stage as a key and a list of its dependency chain as the value.
 
         Args:
-        - file_name (str): The name of the Dockerfile.
+        - file_name: The name of the Dockerfile.
 
         Returns:
         - Dict[str, List[str]]: A dictionary where each key is a final stage and the value is a list of stages in the order of dependency.

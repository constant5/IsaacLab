# Copyright (c) 2022-2025, The Isaac Lab Project Developers (https://github.com/isaac-sim/IsaacLab/blob/main/CONTRIBUTORS.md).
# All rights reserved.
#
# SPDX-License-Identifier: BSD-3-Clause

"""Common functions that can be used to create observation terms.

The functions can be passed to the :class:`isaaclab.managers.ObservationTermCfg` object to enable
the observation introduced by the function.
"""

from __future__ import annotations

import torch
from typing import TYPE_CHECKING

import isaaclab.utils.math as math_utils
from isaaclab.assets import Articulation, RigidObject
from isaaclab.managers import SceneEntityCfg
from isaaclab.managers.manager_base import ManagerTermBase
from isaaclab.managers.manager_term_cfg import ObservationTermCfg
from isaaclab.sensors import Camera, Imu, RayCaster, RayCasterCamera, TiledCamera

if TYPE_CHECKING:
    from isaaclab.envs import ManagerBasedEnv, ManagerBasedRLEnv

from isaaclab.envs.utils.io_descriptors import (
    generic_io_descriptor,
    record_body_names,
    record_dtype,
    record_joint_names,
<<<<<<< HEAD
=======
    record_joint_pos_offsets,
    record_joint_vel_offsets,
>>>>>>> f078d47a
    record_shape,
)

"""
Root state.
"""


@generic_io_descriptor(units="m", axes=["Z"], observation_type="RootState", on_inspect=[record_shape, record_dtype])
def base_pos_z(env: ManagerBasedEnv, asset_cfg: SceneEntityCfg = SceneEntityCfg("robot")) -> torch.Tensor:
    """Root height in the simulation world frame."""
    # extract the used quantities (to enable type-hinting)
    asset: Articulation = env.scene[asset_cfg.name]
    return asset.data.root_pos_w[:, 2].unsqueeze(-1)


@generic_io_descriptor(
    units="m/s", axes=["X", "Y", "Z"], observation_type="RootState", on_inspect=[record_shape, record_dtype]
)
def base_lin_vel(env: ManagerBasedEnv, asset_cfg: SceneEntityCfg = SceneEntityCfg("robot")) -> torch.Tensor:
    """Root linear velocity in the asset's root frame."""
    # extract the used quantities (to enable type-hinting)
    asset: RigidObject = env.scene[asset_cfg.name]
    return asset.data.root_lin_vel_b


@generic_io_descriptor(
    units="rad/s", axes=["X", "Y", "Z"], observation_type="RootState", on_inspect=[record_shape, record_dtype]
)
def base_ang_vel(env: ManagerBasedEnv, asset_cfg: SceneEntityCfg = SceneEntityCfg("robot")) -> torch.Tensor:
    """Root angular velocity in the asset's root frame."""
    # extract the used quantities (to enable type-hinting)
    asset: RigidObject = env.scene[asset_cfg.name]
    return asset.data.root_ang_vel_b


@generic_io_descriptor(
    units="m/s^2", axes=["X", "Y", "Z"], observation_type="RootState", on_inspect=[record_shape, record_dtype]
)
def projected_gravity(env: ManagerBasedEnv, asset_cfg: SceneEntityCfg = SceneEntityCfg("robot")) -> torch.Tensor:
    """Gravity projection on the asset's root frame."""
    # extract the used quantities (to enable type-hinting)
    asset: RigidObject = env.scene[asset_cfg.name]
    return asset.data.projected_gravity_b


@generic_io_descriptor(
    units="m", axes=["X", "Y", "Z"], observation_type="RootState", on_inspect=[record_shape, record_dtype]
)
def root_pos_w(env: ManagerBasedEnv, asset_cfg: SceneEntityCfg = SceneEntityCfg("robot")) -> torch.Tensor:
    """Asset root position in the environment frame."""
    # extract the used quantities (to enable type-hinting)
    asset: RigidObject = env.scene[asset_cfg.name]
    return asset.data.root_pos_w - env.scene.env_origins


@generic_io_descriptor(
    units="unit", axes=["W", "X", "Y", "Z"], observation_type="RootState", on_inspect=[record_shape, record_dtype]
)
def root_quat_w(
    env: ManagerBasedEnv, make_quat_unique: bool = False, asset_cfg: SceneEntityCfg = SceneEntityCfg("robot")
) -> torch.Tensor:
    """Asset root orientation (w, x, y, z) in the environment frame.

    If :attr:`make_quat_unique` is True, then returned quaternion is made unique by ensuring
    the quaternion has non-negative real component. This is because both ``q`` and ``-q`` represent
    the same orientation.
    """
    # extract the used quantities (to enable type-hinting)
    asset: RigidObject = env.scene[asset_cfg.name]

    quat = asset.data.root_quat_w
    # make the quaternion real-part positive if configured
    return math_utils.quat_unique(quat) if make_quat_unique else quat


@generic_io_descriptor(
    units="m/s", axes=["X", "Y", "Z"], observation_type="RootState", on_inspect=[record_shape, record_dtype]
)
def root_lin_vel_w(env: ManagerBasedEnv, asset_cfg: SceneEntityCfg = SceneEntityCfg("robot")) -> torch.Tensor:
    """Asset root linear velocity in the environment frame."""
    # extract the used quantities (to enable type-hinting)
    asset: RigidObject = env.scene[asset_cfg.name]
    return asset.data.root_lin_vel_w


@generic_io_descriptor(
    units="rad/s", axes=["X", "Y", "Z"], observation_type="RootState", on_inspect=[record_shape, record_dtype]
)
def root_ang_vel_w(env: ManagerBasedEnv, asset_cfg: SceneEntityCfg = SceneEntityCfg("robot")) -> torch.Tensor:
    """Asset root angular velocity in the environment frame."""
    # extract the used quantities (to enable type-hinting)
    asset: RigidObject = env.scene[asset_cfg.name]
    return asset.data.root_ang_vel_w


"""
Body state
"""


@generic_io_descriptor(observation_type="BodyState", on_inspect=[record_shape, record_dtype, record_body_names])
def body_pose_w(
    env: ManagerBasedEnv,
    asset_cfg: SceneEntityCfg = SceneEntityCfg("robot"),
) -> torch.Tensor:
    """The flattened body poses of the asset w.r.t the env.scene.origin.

    Note: Only the bodies configured in :attr:`asset_cfg.body_ids` will have their poses returned.

    Args:
        env: The environment.
        asset_cfg: The SceneEntity associated with this observation.

    Returns:
        The poses of bodies in articulation [num_env, 7*num_bodies]. Pose order is [x,y,z,qw,qx,qy,qz]. Output is
            stacked horizontally per body.
    """
    # extract the used quantities (to enable type-hinting)
    asset: Articulation = env.scene[asset_cfg.name]
    pose = asset.data.body_state_w[:, asset_cfg.body_ids, :7]
    pose[..., :3] = pose[..., :3] - env.scene.env_origins.unsqueeze(1)
    return pose.reshape(env.num_envs, -1)


@generic_io_descriptor(observation_type="BodyState", on_inspect=[record_shape, record_dtype, record_body_names])
def body_projected_gravity_b(
    env: ManagerBasedEnv,
    asset_cfg: SceneEntityCfg = SceneEntityCfg("robot"),
) -> torch.Tensor:
    """The direction of gravity projected on to bodies of an Articulation.

    Note: Only the bodies configured in :attr:`asset_cfg.body_ids` will have their poses returned.

    Args:
        env: The environment.
        asset_cfg: The Articulation associated with this observation.

    Returns:
        The unit vector direction of gravity projected onto body_name's frame. Gravity projection vector order is
            [x,y,z]. Output is stacked horizontally per body.
    """
    # extract the used quantities (to enable type-hinting)
    asset: Articulation = env.scene[asset_cfg.name]

    body_quat = asset.data.body_quat_w[:, asset_cfg.body_ids]
    gravity_dir = asset.data.GRAVITY_VEC_W.unsqueeze(1)
    return math_utils.quat_apply_inverse(body_quat, gravity_dir).view(env.num_envs, -1)


"""
Joint state.
"""


@generic_io_descriptor(
    observation_type="JointState", on_inspect=[record_joint_names, record_dtype, record_shape], units="rad"
)
def joint_pos(env: ManagerBasedEnv, asset_cfg: SceneEntityCfg = SceneEntityCfg("robot")) -> torch.Tensor:
    """The joint positions of the asset.

    Note: Only the joints configured in :attr:`asset_cfg.joint_ids` will have their positions returned.
    """
    # extract the used quantities (to enable type-hinting)
    asset: Articulation = env.scene[asset_cfg.name]
    return asset.data.joint_pos[:, asset_cfg.joint_ids]


@generic_io_descriptor(
<<<<<<< HEAD
    observation_type="JointState", on_inspect=[record_joint_names, record_dtype, record_shape], units="rad"
=======
    observation_type="JointState",
    on_inspect=[record_joint_names, record_dtype, record_shape, record_joint_pos_offsets],
    units="rad",
>>>>>>> f078d47a
)
def joint_pos_rel(env: ManagerBasedEnv, asset_cfg: SceneEntityCfg = SceneEntityCfg("robot")) -> torch.Tensor:
    """The joint positions of the asset w.r.t. the default joint positions.

    Note: Only the joints configured in :attr:`asset_cfg.joint_ids` will have their positions returned.
    """
    # extract the used quantities (to enable type-hinting)
    asset: Articulation = env.scene[asset_cfg.name]
    return asset.data.joint_pos[:, asset_cfg.joint_ids] - asset.data.default_joint_pos[:, asset_cfg.joint_ids]


@generic_io_descriptor(observation_type="JointState", on_inspect=[record_joint_names, record_dtype, record_shape])
def joint_pos_limit_normalized(
    env: ManagerBasedEnv, asset_cfg: SceneEntityCfg = SceneEntityCfg("robot")
) -> torch.Tensor:
    """The joint positions of the asset normalized with the asset's joint limits.

    Note: Only the joints configured in :attr:`asset_cfg.joint_ids` will have their normalized positions returned.
    """
    # extract the used quantities (to enable type-hinting)
    asset: Articulation = env.scene[asset_cfg.name]
    return math_utils.scale_transform(
        asset.data.joint_pos[:, asset_cfg.joint_ids],
        asset.data.soft_joint_pos_limits[:, asset_cfg.joint_ids, 0],
        asset.data.soft_joint_pos_limits[:, asset_cfg.joint_ids, 1],
    )


@generic_io_descriptor(
    observation_type="JointState", on_inspect=[record_joint_names, record_dtype, record_shape], units="rad/s"
)
def joint_vel(env: ManagerBasedEnv, asset_cfg: SceneEntityCfg = SceneEntityCfg("robot")):
    """The joint velocities of the asset.

    Note: Only the joints configured in :attr:`asset_cfg.joint_ids` will have their velocities returned.
    """
    # extract the used quantities (to enable type-hinting)
    asset: Articulation = env.scene[asset_cfg.name]
    return asset.data.joint_vel[:, asset_cfg.joint_ids]


@generic_io_descriptor(
<<<<<<< HEAD
    observation_type="JointState", on_inspect=[record_joint_names, record_dtype, record_shape], units="rad/s"
=======
    observation_type="JointState",
    on_inspect=[record_joint_names, record_dtype, record_shape, record_joint_vel_offsets],
    units="rad/s",
>>>>>>> f078d47a
)
def joint_vel_rel(env: ManagerBasedEnv, asset_cfg: SceneEntityCfg = SceneEntityCfg("robot")):
    """The joint velocities of the asset w.r.t. the default joint velocities.

    Note: Only the joints configured in :attr:`asset_cfg.joint_ids` will have their velocities returned.
    """
    # extract the used quantities (to enable type-hinting)
    asset: Articulation = env.scene[asset_cfg.name]
    return asset.data.joint_vel[:, asset_cfg.joint_ids] - asset.data.default_joint_vel[:, asset_cfg.joint_ids]


@generic_io_descriptor(
    observation_type="JointState", on_inspect=[record_joint_names, record_dtype, record_shape], units="N.m"
)
def joint_effort(env: ManagerBasedEnv, asset_cfg: SceneEntityCfg = SceneEntityCfg("robot")) -> torch.Tensor:
    """The joint applied effort of the robot.

    NOTE: Only the joints configured in :attr:`asset_cfg.joint_ids` will have their effort returned.

    Args:
        env: The environment.
        asset_cfg: The SceneEntity associated with this observation.

    Returns:
        The joint effort (N or N-m) for joint_names in asset_cfg, shape is [num_env,num_joints].
    """
    # extract the used quantities (to enable type-hinting)
    asset: Articulation = env.scene[asset_cfg.name]
    return asset.data.applied_torque[:, asset_cfg.joint_ids]


"""
Sensors.
"""


def height_scan(env: ManagerBasedEnv, sensor_cfg: SceneEntityCfg, offset: float = 0.5) -> torch.Tensor:
    """Height scan from the given sensor w.r.t. the sensor's frame.

    The provided offset (Defaults to 0.5) is subtracted from the returned values.
    """
    # extract the used quantities (to enable type-hinting)
    sensor: RayCaster = env.scene.sensors[sensor_cfg.name]
    # height scan: height = sensor_height - hit_point_z - offset
    return sensor.data.pos_w[:, 2].unsqueeze(1) - sensor.data.ray_hits_w[..., 2] - offset


def body_incoming_wrench(env: ManagerBasedEnv, asset_cfg: SceneEntityCfg) -> torch.Tensor:
    """Incoming spatial wrench on bodies of an articulation in the simulation world frame.

    This is the 6-D wrench (force and torque) applied to the body link by the incoming joint force.
    """
    # extract the used quantities (to enable type-hinting)
    asset: Articulation = env.scene[asset_cfg.name]
    # obtain the link incoming forces in world frame
    body_incoming_joint_wrench_b = asset.data.body_incoming_joint_wrench_b[:, asset_cfg.body_ids]
    return body_incoming_joint_wrench_b.view(env.num_envs, -1)


def imu_orientation(env: ManagerBasedEnv, asset_cfg: SceneEntityCfg = SceneEntityCfg("imu")) -> torch.Tensor:
    """Imu sensor orientation in the simulation world frame.

    Args:
        env: The environment.
        asset_cfg: The SceneEntity associated with an IMU sensor. Defaults to SceneEntityCfg("imu").

    Returns:
        Orientation in the world frame in (w, x, y, z) quaternion form. Shape is (num_envs, 4).
    """
    # extract the used quantities (to enable type-hinting)
    asset: Imu = env.scene[asset_cfg.name]
    # return the orientation quaternion
    return asset.data.quat_w


def imu_projected_gravity(env: ManagerBasedEnv, asset_cfg: SceneEntityCfg = SceneEntityCfg("imu")) -> torch.Tensor:
    """Imu sensor orientation w.r.t the env.scene.origin.

    Args:
        env: The environment.
        asset_cfg: The SceneEntity associated with an Imu sensor.

    Returns:
        Gravity projected on imu_frame, shape of torch.tensor is (num_env,3).
    """

    asset: Imu = env.scene[asset_cfg.name]
    return asset.data.projected_gravity_b


def imu_ang_vel(env: ManagerBasedEnv, asset_cfg: SceneEntityCfg = SceneEntityCfg("imu")) -> torch.Tensor:
    """Imu sensor angular velocity w.r.t. environment origin expressed in the sensor frame.

    Args:
        env: The environment.
        asset_cfg: The SceneEntity associated with an IMU sensor. Defaults to SceneEntityCfg("imu").

    Returns:
        The angular velocity (rad/s) in the sensor frame. Shape is (num_envs, 3).
    """
    # extract the used quantities (to enable type-hinting)
    asset: Imu = env.scene[asset_cfg.name]
    # return the angular velocity
    return asset.data.ang_vel_b


def imu_lin_acc(env: ManagerBasedEnv, asset_cfg: SceneEntityCfg = SceneEntityCfg("imu")) -> torch.Tensor:
    """Imu sensor linear acceleration w.r.t. the environment origin expressed in sensor frame.

    Args:
        env: The environment.
        asset_cfg: The SceneEntity associated with an IMU sensor. Defaults to SceneEntityCfg("imu").

    Returns:
        The linear acceleration (m/s^2) in the sensor frame. Shape is (num_envs, 3).
    """
    asset: Imu = env.scene[asset_cfg.name]
    return asset.data.lin_acc_b


def image(
    env: ManagerBasedEnv,
    sensor_cfg: SceneEntityCfg = SceneEntityCfg("tiled_camera"),
    data_type: str = "rgb",
    convert_perspective_to_orthogonal: bool = False,
    normalize: bool = True,
) -> torch.Tensor:
    """Images of a specific datatype from the camera sensor.

    If the flag :attr:`normalize` is True, post-processing of the images are performed based on their
    data-types:

    - "rgb": Scales the image to (0, 1) and subtracts with the mean of the current image batch.
    - "depth" or "distance_to_camera" or "distance_to_plane": Replaces infinity values with zero.

    Args:
        env: The environment the cameras are placed within.
        sensor_cfg: The desired sensor to read from. Defaults to SceneEntityCfg("tiled_camera").
        data_type: The data type to pull from the desired camera. Defaults to "rgb".
        convert_perspective_to_orthogonal: Whether to orthogonalize perspective depth images.
            This is used only when the data type is "distance_to_camera". Defaults to False.
        normalize: Whether to normalize the images. This depends on the selected data type.
            Defaults to True.

    Returns:
        The images produced at the last time-step
    """
    # extract the used quantities (to enable type-hinting)
    sensor: TiledCamera | Camera | RayCasterCamera = env.scene.sensors[sensor_cfg.name]

    # obtain the input image
    images = sensor.data.output[data_type]

    # depth image conversion
    if (data_type == "distance_to_camera") and convert_perspective_to_orthogonal:
        images = math_utils.orthogonalize_perspective_depth(images, sensor.data.intrinsic_matrices)

    # rgb/depth image normalization
    if normalize:
        if data_type == "rgb":
            images = images.float() / 255.0
            mean_tensor = torch.mean(images, dim=(1, 2), keepdim=True)
            images -= mean_tensor
        elif "distance_to" in data_type or "depth" in data_type:
            images[images == float("inf")] = 0

    return images.clone()


class image_features(ManagerTermBase):
    """Extracted image features from a pre-trained frozen encoder.

    This term uses models from the model zoo in PyTorch and extracts features from the images.

    It calls the :func:`image` function to get the images and then processes them using the model zoo.

    A user can provide their own model zoo configuration to use different models for feature extraction.
    The model zoo configuration should be a dictionary that maps different model names to a dictionary
    that defines the model, preprocess and inference functions. The dictionary should have the following
    entries:

    - "model": A callable that returns the model when invoked without arguments.
    - "reset": A callable that resets the model. This is useful when the model has a state that needs to be reset.
    - "inference": A callable that, when given the model and the images, returns the extracted features.

    If the model zoo configuration is not provided, the default model zoo configurations are used. The default
    model zoo configurations include the models from Theia :cite:`shang2024theia` and ResNet :cite:`he2016deep`.
    These models are loaded from `Hugging-Face transformers <https://huggingface.co/docs/transformers/index>`_ and
    `PyTorch torchvision <https://pytorch.org/vision/stable/models.html>`_ respectively.

    Args:
        sensor_cfg: The sensor configuration to poll. Defaults to SceneEntityCfg("tiled_camera").
        data_type: The sensor data type. Defaults to "rgb".
        convert_perspective_to_orthogonal: Whether to orthogonalize perspective depth images.
            This is used only when the data type is "distance_to_camera". Defaults to False.
        model_zoo_cfg: A user-defined dictionary that maps different model names to their respective configurations.
            Defaults to None. If None, the default model zoo configurations are used.
        model_name: The name of the model to use for inference. Defaults to "resnet18".
        model_device: The device to store and infer the model on. This is useful when offloading the computation
            from the environment simulation device. Defaults to the environment device.
        inference_kwargs: Additional keyword arguments to pass to the inference function. Defaults to None,
            which means no additional arguments are passed.

    Returns:
        The extracted features tensor. Shape is (num_envs, feature_dim).

    Raises:
        ValueError: When the model name is not found in the provided model zoo configuration.
        ValueError: When the model name is not found in the default model zoo configuration.
    """

    def __init__(self, cfg: ObservationTermCfg, env: ManagerBasedEnv):
        # initialize the base class
        super().__init__(cfg, env)

        # extract parameters from the configuration
        self.model_zoo_cfg: dict = cfg.params.get("model_zoo_cfg")  # type: ignore
        self.model_name: str = cfg.params.get("model_name", "resnet18")  # type: ignore
        self.model_device: str = cfg.params.get("model_device", env.device)  # type: ignore

        # List of Theia models - These are configured through `_prepare_theia_transformer_model` function
        default_theia_models = [
            "theia-tiny-patch16-224-cddsv",
            "theia-tiny-patch16-224-cdiv",
            "theia-small-patch16-224-cdiv",
            "theia-base-patch16-224-cdiv",
            "theia-small-patch16-224-cddsv",
            "theia-base-patch16-224-cddsv",
        ]
        # List of ResNet models - These are configured through `_prepare_resnet_model` function
        default_resnet_models = ["resnet18", "resnet34", "resnet50", "resnet101"]

        # Check if model name is specified in the model zoo configuration
        if self.model_zoo_cfg is not None and self.model_name not in self.model_zoo_cfg:
            raise ValueError(
                f"Model name '{self.model_name}' not found in the provided model zoo configuration."
                " Please add the model to the model zoo configuration or use a different model name."
                f" Available models in the provided list: {list(self.model_zoo_cfg.keys())}."
                "\nHint: If you want to use a default model, consider using one of the following models:"
                f" {default_theia_models + default_resnet_models}. In this case, you can remove the"
                " 'model_zoo_cfg' parameter from the observation term configuration."
            )
        if self.model_zoo_cfg is None:
            if self.model_name in default_theia_models:
                model_config = self._prepare_theia_transformer_model(self.model_name, self.model_device)
            elif self.model_name in default_resnet_models:
                model_config = self._prepare_resnet_model(self.model_name, self.model_device)
            else:
                raise ValueError(
                    f"Model name '{self.model_name}' not found in the default model zoo configuration."
                    f" Available models: {default_theia_models + default_resnet_models}."
                )
        else:
            model_config = self.model_zoo_cfg[self.model_name]

        # Retrieve the model, preprocess and inference functions
        self._model = model_config["model"]()
        self._reset_fn = model_config.get("reset")
        self._inference_fn = model_config["inference"]

    def reset(self, env_ids: torch.Tensor | None = None):
        # reset the model if a reset function is provided
        # this might be useful when the model has a state that needs to be reset
        # for example: video transformers
        if self._reset_fn is not None:
            self._reset_fn(self._model, env_ids)

    def __call__(
        self,
        env: ManagerBasedEnv,
        sensor_cfg: SceneEntityCfg = SceneEntityCfg("tiled_camera"),
        data_type: str = "rgb",
        convert_perspective_to_orthogonal: bool = False,
        model_zoo_cfg: dict | None = None,
        model_name: str = "resnet18",
        model_device: str | None = None,
        inference_kwargs: dict | None = None,
    ) -> torch.Tensor:
        # obtain the images from the sensor
        image_data = image(
            env=env,
            sensor_cfg=sensor_cfg,
            data_type=data_type,
            convert_perspective_to_orthogonal=convert_perspective_to_orthogonal,
            normalize=False,  # we pre-process based on model
        )
        # store the device of the image
        image_device = image_data.device
        # forward the images through the model
        features = self._inference_fn(self._model, image_data, **(inference_kwargs or {}))

        # move the features back to the image device
        return features.detach().to(image_device)

    """
    Helper functions.
    """

    def _prepare_theia_transformer_model(self, model_name: str, model_device: str) -> dict:
        """Prepare the Theia transformer model for inference.

        Args:
            model_name: The name of the Theia transformer model to prepare.
            model_device: The device to store and infer the model on.

        Returns:
            A dictionary containing the model and inference functions.
        """
        from transformers import AutoModel

        def _load_model() -> torch.nn.Module:
            """Load the Theia transformer model."""
            model = AutoModel.from_pretrained(f"theaiinstitute/{model_name}", trust_remote_code=True).eval()
            return model.to(model_device)

        def _inference(model, images: torch.Tensor) -> torch.Tensor:
            """Inference the Theia transformer model.

            Args:
                model: The Theia transformer model.
                images: The preprocessed image tensor. Shape is (num_envs, height, width, channel).

            Returns:
                The extracted features tensor. Shape is (num_envs, feature_dim).
            """
            # Move the image to the model device
            image_proc = images.to(model_device)
            # permute the image to (num_envs, channel, height, width)
            image_proc = image_proc.permute(0, 3, 1, 2).float() / 255.0
            # Normalize the image
            mean = torch.tensor([0.485, 0.456, 0.406], device=model_device).view(1, 3, 1, 1)
            std = torch.tensor([0.229, 0.224, 0.225], device=model_device).view(1, 3, 1, 1)
            image_proc = (image_proc - mean) / std

            # Taken from Transformers; inference converted to be GPU only
            features = model.backbone.model(pixel_values=image_proc, interpolate_pos_encoding=True)
            return features.last_hidden_state[:, 1:]

        # return the model, preprocess and inference functions
        return {"model": _load_model, "inference": _inference}

    def _prepare_resnet_model(self, model_name: str, model_device: str) -> dict:
        """Prepare the ResNet model for inference.

        Args:
            model_name: The name of the ResNet model to prepare.
            model_device: The device to store and infer the model on.

        Returns:
            A dictionary containing the model and inference functions.
        """
        from torchvision import models

        def _load_model() -> torch.nn.Module:
            """Load the ResNet model."""
            # map the model name to the weights
            resnet_weights = {
                "resnet18": "ResNet18_Weights.IMAGENET1K_V1",
                "resnet34": "ResNet34_Weights.IMAGENET1K_V1",
                "resnet50": "ResNet50_Weights.IMAGENET1K_V1",
                "resnet101": "ResNet101_Weights.IMAGENET1K_V1",
            }

            # load the model
            model = getattr(models, model_name)(weights=resnet_weights[model_name]).eval()
            return model.to(model_device)

        def _inference(model, images: torch.Tensor) -> torch.Tensor:
            """Inference the ResNet model.

            Args:
                model: The ResNet model.
                images: The preprocessed image tensor. Shape is (num_envs, channel, height, width).

            Returns:
                The extracted features tensor. Shape is (num_envs, feature_dim).
            """
            # move the image to the model device
            image_proc = images.to(model_device)
            # permute the image to (num_envs, channel, height, width)
            image_proc = image_proc.permute(0, 3, 1, 2).float() / 255.0
            # normalize the image
            mean = torch.tensor([0.485, 0.456, 0.406], device=model_device).view(1, 3, 1, 1)
            std = torch.tensor([0.229, 0.224, 0.225], device=model_device).view(1, 3, 1, 1)
            image_proc = (image_proc - mean) / std

            # forward the image through the model
            return model(image_proc)

        # return the model, preprocess and inference functions
        return {"model": _load_model, "inference": _inference}


"""
Actions.
"""


@generic_io_descriptor(dtype=torch.float32, observation_type="Action", on_inspect=[record_shape])
def last_action(env: ManagerBasedEnv, action_name: str | None = None) -> torch.Tensor:
    """The last input action to the environment.

    The name of the action term for which the action is required. If None, the
    entire action tensor is returned.
    """
    if action_name is None:
        return env.action_manager.action
    else:
        return env.action_manager.get_term(action_name).raw_actions


"""
Commands.
"""


@generic_io_descriptor(dtype=torch.float32, observation_type="Command", on_inspect=[record_shape])
def generated_commands(env: ManagerBasedRLEnv, command_name: str | None = None) -> torch.Tensor:
    """The generated command from command term in the command manager with the given name."""
    return env.command_manager.get_command(command_name)


"""
Time.
"""


def current_time_s(env: ManagerBasedRLEnv) -> torch.Tensor:
    """The current time in the episode (in seconds)."""
    return env.episode_length_buf.unsqueeze(1) * env.step_dt


def remaining_time_s(env: ManagerBasedRLEnv) -> torch.Tensor:
    """The maximum time remaining in the episode (in seconds)."""
    return env.max_episode_length_s - env.episode_length_buf.unsqueeze(1) * env.step_dt<|MERGE_RESOLUTION|>--- conflicted
+++ resolved
@@ -29,11 +29,8 @@
     record_body_names,
     record_dtype,
     record_joint_names,
-<<<<<<< HEAD
-=======
     record_joint_pos_offsets,
     record_joint_vel_offsets,
->>>>>>> f078d47a
     record_shape,
 )
 
@@ -203,13 +200,9 @@
 
 
 @generic_io_descriptor(
-<<<<<<< HEAD
-    observation_type="JointState", on_inspect=[record_joint_names, record_dtype, record_shape], units="rad"
-=======
     observation_type="JointState",
     on_inspect=[record_joint_names, record_dtype, record_shape, record_joint_pos_offsets],
     units="rad",
->>>>>>> f078d47a
 )
 def joint_pos_rel(env: ManagerBasedEnv, asset_cfg: SceneEntityCfg = SceneEntityCfg("robot")) -> torch.Tensor:
     """The joint positions of the asset w.r.t. the default joint positions.
@@ -252,13 +245,9 @@
 
 
 @generic_io_descriptor(
-<<<<<<< HEAD
-    observation_type="JointState", on_inspect=[record_joint_names, record_dtype, record_shape], units="rad/s"
-=======
     observation_type="JointState",
     on_inspect=[record_joint_names, record_dtype, record_shape, record_joint_vel_offsets],
     units="rad/s",
->>>>>>> f078d47a
 )
 def joint_vel_rel(env: ManagerBasedEnv, asset_cfg: SceneEntityCfg = SceneEntityCfg("robot")):
     """The joint velocities of the asset w.r.t. the default joint velocities.
